--- conflicted
+++ resolved
@@ -354,15 +354,9 @@
  * @returns {SolidityParam}
  */
 var formatInputDynamicBytes = function (value) {
-<<<<<<< HEAD
-    var value = utils.toHex(value);
-    var result = utils.padRight((value).substr(2), 64);
-    var length = (value.length / 2 - 1) | 0;
-=======
     value = utils.toHex(value);
     var result = utils.padRight((value).substr(2), 64);
     var length = Math.floor(value.length / 2 - 1);
->>>>>>> 323b529d
     return new SolidityParam(formatInputInt(length).value + result, 32);
 };
 
