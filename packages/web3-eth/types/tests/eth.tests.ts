--- conflicted
+++ resolved
@@ -28,20 +28,14 @@
     Syncing,
     RLPEncodedTransaction,
     Transaction,
-<<<<<<< HEAD
-    TransactionReceipt
-} from 'web3-core';
-import { BlockTransactionObject, BlockTransactionString, BlockHeader, Eth, GetProof, Syncing } from 'web3-eth';
-import BN = require('bn.js');
-import BigNumber from 'bignumber.js';
-=======
     TransactionReceipt,
     TransactionConfig,
     hardfork,
     Common,
     chain
 } from 'web3-eth';
->>>>>>> 2d29bc24
+import BN = require('bn.js');
+import BigNumber from 'bignumber.js';
 
 const eth = new Eth('http://localhost:8545');
 
